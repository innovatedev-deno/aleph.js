import { dim } from 'https://deno.land/std@0.106.0/fmt/colors.ts'
import { indexOf, copy, equals } from 'https://deno.land/std@0.106.0/bytes/mod.ts'
import { ensureDir } from 'https://deno.land/std@0.106.0/fs/ensure_dir.ts'
import { walk } from 'https://deno.land/std@0.106.0/fs/walk.ts'
import { createHash } from 'https://deno.land/std@0.106.0/hash/mod.ts'
import { basename, dirname, extname, join, resolve } from 'https://deno.land/std@0.106.0/path/mod.ts'
import { Bundler, bundlerRuntimeCode, simpleJSMinify } from '../bundler/mod.ts'
import type { TransformOptions } from '../compiler/mod.ts'
import { wasmChecksum, parseExportNames, SourceType, transform, stripSsrCode } from '../compiler/mod.ts'
import { EventEmitter } from '../framework/core/events.ts'
import { builtinModuleExts, toPagePath, trimBuiltinModuleExts } from '../framework/core/module.ts'
import { Routing } from '../framework/core/routing.ts'
import cssPlugin, { cssLoader } from '../plugins/css.ts'
import { ensureTextFile, existsDir, existsFile, lazyRemove } from '../shared/fs.ts'
import log, { Measure } from '../shared/log.ts'
import util from '../shared/util.ts'
<<<<<<< HEAD
import type { Aleph as IAleph, DependencyDescriptor, FS, ImportMap, LoadInput, LoadOutput, Module, RouterURL, ResolveResult, TransformOutput, SSRData, RenderOutput } from '../types.d.ts'
=======
import type { Aleph as IAleph, DependencyDescriptor, ImportMap, LoadInput, LoadOutput, Module, RouterURL, ResolveResult, TransformInput, TransformOutput, SSRData, RenderOutput } from '../types.d.ts'
>>>>>>> 43d246a9
import { VERSION } from '../version.ts'
import { Analyzer } from './analyzer.ts'
import { cache } from './cache.ts'
import type { RequiredConfig } from './config.ts'
import { defaultConfig, fixConfigAndImportMap, getDefaultImportMap, loadConfig, loadImportMap } from './config.ts'
import {
  checkAlephDev, checkDenoVersion, clearBuildCache, computeHash, findFile,
  getAlephPkgUri, getSourceType, isLocalUrl, moduleExclude, toLocalPath, toRelativePath
} from './helper.ts'
import { getContentType } from './mime.ts'
import { buildHtml, Renderer } from './renderer.ts'

type ModuleSource = {
  code: string
  type: SourceType
  map?: string
}

type CompileOptions = {
  source?: ModuleSource,
  forceRefresh?: boolean,
  ignoreDeps?: boolean,
  httpExternal?: boolean
  virtual?: boolean
}

type ResolveListener = {
  test: RegExp,
  resolve(specifier: string): ResolveResult,
}

type LoadListener = {
  test: RegExp,
  load(input: LoadInput): Promise<LoadOutput> | LoadOutput,
}

type TransformListener = {
  test: RegExp | 'hmr' | 'main',
  transform(input: TransformInput): TransformOutput | void | Promise<TransformOutput | void>,
}

type RenderListener = (input: RenderOutput & { path: string }) => void | Promise<void>

type Options = {
  mode?: 'development' | 'production',
  reload?: boolean
  fs?: FS
}

/** The class for Aleph server runtime. */
export class Aleph implements IAleph {
  #config: RequiredConfig
  #importMap: ImportMap
  #ready: Promise<void>
  #mode: 'development' | 'production'
  #workingDir: string
  #buildDir: string
  #modules: Map<string, Module> = new Map()
  #appModule: Module | null = null
  #pageRouting: Routing = new Routing()
  #apiRouting: Routing = new Routing()
  #analyzer: Analyzer = new Analyzer(this)
  #bundler: Bundler = new Bundler(this)
  #renderer: Renderer = new Renderer(this)
  #fsWatchListeners: Array<EventEmitter> = []
  #resolverListeners: Array<ResolveListener> = []
  #loadListeners: Array<LoadListener> = []
  #transformListeners: Array<TransformListener> = []
  #renderListeners: Array<RenderListener> = []
  #dists: Set<string> = new Set()
  #reloading = false

  constructor(
    workingDir = '.',
    options: Options = {}
  ) {
    checkDenoVersion()
    checkAlephDev()
    this.#mode = options.mode || 'production'
    this.#workingDir = resolve(workingDir)
    this.#buildDir = join(this.#workingDir, '.aleph', this.#mode)
    this.#config = { ...defaultConfig() }
    this.#importMap = { imports: {}, scopes: {} }
    this.#ready = Deno.env.get('DENO_TESTING') ? Promise.resolve() : this.init(Boolean(options.reload))
  }

  /** initiate runtime */
  private async init(reload: boolean) {
    const ms = new Measure()

    let [importMapFile, configFile] = await Promise.all([
      findFile(this.#workingDir, ['import_map', 'import-map', 'importmap', 'importMap'].map(name => `${name}.json`)),
      findFile(this.#workingDir, ['ts', 'js', 'mjs', 'json'].map(ext => `aleph.config.${ext}`))
    ])
    if (importMapFile) {
      Object.assign(this.#importMap, await loadImportMap(importMapFile))
    } else {
      Object.assign(this.#importMap, getDefaultImportMap())
    }
    if (configFile) {
      if (!configFile.endsWith('.json')) {
        const mod = await this.compile(`/${basename(configFile)}`, { httpExternal: true })
        configFile = join(this.#buildDir, mod.jsFile)
      }
      Object.assign(this.#config, await loadConfig(configFile))
      this.#pageRouting = new Routing(this.#config)
    }

    await fixConfigAndImportMap(this.#workingDir, this.#config, this.#importMap, importMapFile)
    ms.stop('load config')

    Deno.env.set('ALEPH_ENV', this.#mode)
    Deno.env.set('ALEPH_FRAMEWORK', this.#config.framework)
    Deno.env.set('ALEPH_WORKING_DIR', this.#workingDir)
    Deno.env.set('ALEPH_VERSION', VERSION)

    const alephPkgUri = getAlephPkgUri()
    const srcDir = join(this.#workingDir, this.#config.srcDir)
    const apiDir = join(srcDir, 'api')
    const pagesDir = join(srcDir, 'pages')
    const manifestFile = join(this.#buildDir, 'build.manifest.json')
    const importMapString = JSON.stringify(this.#importMap)
    const pluginNames = this.#config.plugins.map(({ name }) => name).join(',')

    let shouldRebuild = !await existsFile(manifestFile)
    let shouldUpdateManifest = shouldRebuild
    if (!shouldRebuild) {
      try {
        const v = JSON.parse(await Deno.readTextFile(manifestFile))
        const confirmClean = (msg: string): boolean => {
          shouldUpdateManifest = true
          // in 'prodcution' mode, we don't ask user to clean build cache
          if (!this.isDev) {
            return true
          }
          return confirm(msg)
        }
        shouldRebuild = (
          typeof v !== 'object' ||
          v === null ||
          v.compiler !== wasmChecksum ||
          (v.importMap !== importMapString && confirmClean('The import-maps has been changed, clean build cache?')) ||
          (v.plugins !== pluginNames && confirmClean('The plugin list has been updated, clean build cache?'))
        )
        if (shouldRebuild) {
          shouldUpdateManifest = true
        }
      } catch (e) { }
    }

    this.#reloading = reload
    if (reload || shouldRebuild) {
      if (await existsDir(this.#buildDir)) {
        await Deno.remove(this.#buildDir, { recursive: true })
      }
      await ensureDir(this.#buildDir)
    }

    if (shouldUpdateManifest) {
      ensureTextFile(manifestFile, JSON.stringify({
        aleph: VERSION,
        deno: Deno.version.deno,
        compiler: wasmChecksum,
        importMap: importMapString,
        plugins: pluginNames,
      }, undefined, 2))
    }

    // load .env.* files
    for await (const { path: p, } of walk(this.workingDir, { match: [/(^|\/|\\)\.env(\.|$)/i], maxDepth: 1 })) {
      const text = await Deno.readTextFile(p)
      text.split('\n').forEach(line => {
        let [key, value] = util.splitBy(line, '=')
        key = key.trim()
        if (key) {
          Deno.env.set(key, value.trim())
        }
      })
      log.info('load env from', basename(p))
    }

    ms.stop(`init env`)

    // apply plugins
    cssPlugin().setup(this)
    await Promise.all(
      this.#config.plugins.map(async plugin => {
        await plugin.setup(this)
      })
    )

    ms.stop('apply plugins')

    const mwsFile = await findFile(this.#workingDir, ['ts', 'js', 'mjs'].map(ext => `${this.#config.srcDir}/api/_middlewares.${ext}`))
    if (mwsFile) {
      const mwMod = await this.compile(`/api/${basename(mwsFile)}`, { httpExternal: true })
      const { default: _middlewares } = await import('file://' + join(this.#buildDir, mwMod.jsFile))
      const middlewares = Array.isArray(_middlewares) ? _middlewares.filter(fn => util.isFunction(fn)) : []
      this.#config.server.middlewares.push(...middlewares)
      ms.stop(`load API middlewares (${middlewares.length}) from 'api/${basename(mwsFile)}'`)
    }

    // init framework
    const { init } = await import(`../framework/${this.#config.framework}/init.ts`)
    await init(this)

    // compile and import framework renderer
    if (this.#config.ssr) {
      const mod = await this.compile(`${alephPkgUri}/framework/${this.#config.framework}/renderer.ts`)
      const { render } = await this.importModule(mod)
      if (util.isFunction(render)) {
        this.#renderer.setFrameworkRenderer({ render })
      }
    }

    ms.stop(`init ${this.#config.framework} framework`)

    const appFile = await findFile(srcDir, builtinModuleExts.map(ext => `app.${ext}`))
    const modules: string[] = []
    const moduleWalkOptions = {
      includeDirs: false,
      skip: moduleExclude
    }

    // pre-compile framework modules
    modules.push(`${alephPkgUri}/framework/${this.#config.framework}/bootstrap.ts`)
    if (this.isDev) {
      modules.push(`${alephPkgUri}/framework/core/hmr.ts`)
      modules.push(`${alephPkgUri}/framework/core/nomodule.ts`)
    }
    if (appFile) {
      modules.push(`/${basename(appFile)}`)
    }

    // create API routing
    if (await existsDir(apiDir)) {
      for await (const { path: p } of walk(apiDir, { ...moduleWalkOptions, exts: builtinModuleExts })) {
        const specifier = util.cleanPath('/api/' + util.trimPrefix(p, apiDir))
        if (!specifier.startsWith('/api/_middlewares.')) {
          this.#apiRouting.update(...this.createRouteUpdate(specifier))
        }
      }
    }

    // create Page routing
    if (await existsDir(pagesDir)) {
      for await (const { path: p } of walk(pagesDir, moduleWalkOptions)) {
        const specifier = util.cleanPath('/pages/' + util.trimPrefix(p, pagesDir))
        if (this.isPageModule(specifier)) {
          this.#pageRouting.update(...this.createRouteUpdate(specifier))
          if (!this.isDev) {
            modules.push(specifier)
          }
        }
      }
    }

    // wait all compilation tasks are done
    await Promise.all(modules.map(specifier => this.compile(specifier)))

    // bundle
    if (!this.isDev) {
      await this.bundle()
    }

    // end reload
    if (reload) {
      this.#reloading = false
    }

    ms.stop('init project')

    if (this.isDev) {
      this.watch()
    }
  }

  /** watch file changes, re-compile modules, and send HMR signal to client. */
  private async watch() {
    const srcDir = join(this.#workingDir, this.#config.srcDir)
    const w = Deno.watchFs(srcDir, { recursive: true })
    log.info('Start watching code changes...')
    for await (const event of w) {
      for (const path of event.paths) {
        const specifier = util.cleanPath(util.trimPrefix(path, srcDir))
        if (this.isScopedModule(specifier)) {
          util.debounceById(
            specifier,
            () => this.watchHandler(path, specifier),
            50
          )
        }
      }
    }
  }

  private async watchHandler(path: string, specifier: string): Promise<void> {
    if (await existsFile(path)) {
      if (this.#modules.has(specifier)) {
        try {
          const prevModule = this.#modules.get(specifier)!
          if (prevModule.jsFile === '/aleph.config.js') {
            log.info(`${prevModule.specifier.slice(1)} has be changed, please restart the server.`)
            return
          }

          const module = await this.compile(specifier, {
            forceRefresh: true,
            ignoreDeps: true,
            httpExternal: prevModule.httpExternal
          })
          const refreshPage = (
            this.#config.ssr &&
            (
              (module.denoHooks !== undefined && JSON.stringify(prevModule.denoHooks) !== JSON.stringify(module.denoHooks)) ||
              (module.ssrPropsFn !== undefined && prevModule.ssrPropsFn !== module.ssrPropsFn)
            )
          )
          const hmrable = this.isHMRable(specifier)
          if (hmrable) {
            this.#fsWatchListeners.forEach(e => {
              e.emit('modify-' + module.specifier, { refreshPage: refreshPage || undefined })
            })
          }
          this.applyCompilationSideEffect(module, (m) => {
            if (!hmrable && this.isHMRable(specifier)) {
              log.debug(`compilation side-effect: ${specifier} ${dim('<-')} ${module.specifier}(${module.sourceHash.substr(0, 6)})`)
              this.#fsWatchListeners.forEach(e => {
                e.emit('modify-' + specifier, { refreshPage: refreshPage || undefined })
              })
            }
            this.clearSSRCache(specifier)
          })
          this.clearSSRCache(specifier)
          log.debug('modify', specifier)
        } catch (err) {
          log.error(`compile(${specifier}):`, err.message)
        }
      } else {
        let routePath: string | undefined = undefined
        let isIndex: boolean | undefined = undefined
        let unrouted = false
        if (this.isPageModule(specifier)) {
          unrouted = true
          this.#pageRouting.lookup(routes => {
            routes.forEach(({ module }) => {
              if (module === specifier) {
                unrouted = false
                return false // break loop
              }
            })
          })
          if (unrouted) {
            const [_routePath, _specifier, _isIndex] = this.createRouteUpdate(specifier)
            routePath = _routePath
            specifier = _specifier
            isIndex = _isIndex
            this.#pageRouting.update(routePath, specifier, isIndex)
          }
        } else if (specifier.startsWith('/api/') && !specifier.startsWith('/api/_middlewares.')) {
          unrouted = true
          this.#pageRouting.lookup(routes => {
            routes.forEach(({ module }) => {
              if (module === specifier) {
                unrouted = false
                return false // break loop
              }
            })
          })
          if (unrouted) {
            this.#apiRouting.update(...this.createRouteUpdate(specifier))
          }
        }
        if (trimBuiltinModuleExts(specifier) === '/app') {
          await this.compile(specifier)
          unrouted = true
        }
        if (unrouted) {
          this.#fsWatchListeners.forEach(e => {
            e.emit('add', { specifier, routePath, isIndex })
          })
          log.debug('add', specifier)
        }
      }
    } else {
      if (this.#modules.has(specifier)) {
        this.#modules.delete(specifier)
      }
      if (trimBuiltinModuleExts(specifier) === '/app') {
        this.#fsWatchListeners.forEach(e => e.emit('remove', specifier))
      } else if (this.isPageModule(specifier)) {
        this.#pageRouting.removeRouteByModule(specifier)
        this.#fsWatchListeners.forEach(e => e.emit('remove', specifier))
      } else if (specifier.startsWith('/api/')) {
        this.#apiRouting.removeRouteByModule(specifier)
      }
      this.clearSSRCache(specifier)
      log.debug('remove', specifier)
    }
  }

  /** check the file whether it is a scoped module. */
  private isScopedModule(specifier: string) {
    if (moduleExclude.some(r => r.test(specifier))) {
      return false
    }

    // is compiled module
    if (this.#modules.has(specifier)) {
      return true
    }

    // is page module by plugin
    if (this.isPageModule(specifier)) {
      return true
    }

    // is api or app module
    for (const ext of builtinModuleExts) {
      if (
        specifier.endsWith('.' + ext) &&
        (
          specifier.startsWith('/api/') ||
          util.trimSuffix(specifier, '.' + ext) === '/app'
        )
      ) {
        return true
      }
    }

    return false
  }

  get mode() {
    return this.#mode
  }

  get isDev() {
    return this.#mode === 'development'
  }

  get workingDir() {
    return this.#workingDir
  }

  get buildDir() {
    return this.#buildDir
  }

  get config() {
    return this.#config
  }

  get importMap() {
    return this.#importMap
  }

  get ready() {
    return this.#ready
  }

  get transformListeners() {
    return this.#transformListeners
  }

  /** get the module by given specifier. */
  getModule(specifier: string): Module | null {
    if (specifier === 'app') {
      return this.#appModule
    }
    if (this.#modules.has(specifier)) {
      return this.#modules.get(specifier)!
    }
    return null
  }

  /** get the first module in the modules map where predicate is true, and null otherwise. */
  findModule(predicate: (module: Module) => boolean): Module | null {
    for (const specifier of this.#modules.keys()) {
      const module = this.#modules.get(specifier)!
      if (predicate(module)) {
        return module
      }
    }
    return null
  }

  /** get api route by the given location. */
  async getAPIRoute(location: { pathname: string, search?: string }): Promise<[RouterURL, Module] | null> {
    const router = this.#apiRouting.createRouter(location)
    if (router !== null) {
      const [url, nestedModules] = router
      if (url.routePath !== '') {
        const specifier = nestedModules.pop()!
        if (this.#modules.has(specifier)) {
          return [url, this.#modules.get(specifier)!]
        }
        const module = await this.compile(specifier, { httpExternal: true })
        return [url, module]
      }
    }
    return null
  }

  onResolve(test: RegExp, callback: (specifier: string) => ResolveResult): void {
    this.#resolverListeners.push({ test, resolve: callback })
  }

  onLoad(test: RegExp, callback: (input: LoadInput) => LoadOutput | Promise<LoadOutput>): void {
    this.#loadListeners.push({ test, load: callback })
  }

  onTransform(test: RegExp | 'hmr' | 'main', callback: (input: TransformOutput & { module: Module }) => TransformOutput | Promise<TransformOutput>): void {
    this.#transformListeners.push({ test, transform: callback })
  }

  onRender(callback: (input: RenderOutput & { path: string }) => void | Promise<void>): void {
    this.#renderListeners.push(callback)
  }

  /** add a module by given path and optional source code. */
  async addModule(specifier: string, sourceCode: string, forceRefresh?: boolean): Promise<Module> {
    let sourceType = getSourceType(specifier)
    if (sourceType === SourceType.Unknown) {
      throw new Error("addModule: unknown souce type")
    }
    const source = {
      code: sourceCode,
      type: sourceType,
    }
    const module = await this.compile(specifier, {
      source,
      forceRefresh,
    })
    if (specifier.startsWith('pages/') || specifier.startsWith('api/')) {
      specifier = '/' + specifier
    }
    if (specifier.startsWith('/pages/') && this.isPageModule(specifier)) {
      this.#pageRouting.update(...this.createRouteUpdate(specifier))
    } else if (specifier.startsWith('/api/') && !specifier.startsWith('/api/_middlewares.')) {
      this.#apiRouting.update(...this.createRouteUpdate(specifier))
    }
    Object.assign(module, { source })
    return module
  }

  /** add a dist. */
  async addDist(path: string, content: Uint8Array): Promise<void> {
    const pathname = util.cleanPath(path)
    const savePath = join(this.#buildDir, pathname)
    if (!await existsFile(savePath)) {
      const saveDir = dirname(savePath)
      await ensureDir(saveDir)
      await clearBuildCache(savePath, extname(savePath).slice(1))
      await Deno.writeFile(savePath, content)
    }
    this.#dists.add(pathname)
  }

  /** get ssr data by the given location(page), return `null` if no data defined */
  async getSSRData(loc: { pathname: string, search?: string }): Promise<Record<string, SSRData> | null> {
    const [router, nestedModules] = this.#pageRouting.createRouter(loc)
    const { routePath } = router
    if (routePath === '' || !this.isSSRable(router.pathname)) {
      return null
    }

    // pre-compile modules to check ssr options
    await Promise.all(
      nestedModules
        .filter(specifier => !this.#modules.has(specifier))
        .map(specifier => this.compile(specifier))
    )

    if (!this.#isDataRoute(nestedModules)) {
      return null
    }

    const path = loc.pathname + (loc.search || '')
    const [_, data] = await this.#renderer.cache(routePath, path, async () => {
      return await this.#renderPage(router, nestedModules)
    })
    return data
  }

  /* check whether the route has data by givan nested modules */
  #isDataRoute(nestedModules: string[]) {
    const pageModule = this.getModule(nestedModules[nestedModules.length - 1])
    if (pageModule && pageModule.ssrPropsFn) {
      return true
    }
    for (const specifier of ['app', ...nestedModules]) {
      const mod = this.getModule(specifier)
      if (mod) {
        if (mod.denoHooks?.length) {
          return true
        }
        let ok = false
        this.lookupDeps(mod.specifier, dep => {
          const depMod = this.getModule(dep.specifier)
          if (depMod?.denoHooks?.length) {
            ok = true
            return false // break loop
          }
        })
        if (ok) {
          return
        }
      }
    }
    return false
  }

  /** render page to HTML by the given location */
  async renderPage(loc: { pathname: string, search?: string }): Promise<[number, string]> {
    const [router, nestedModules] = this.#pageRouting.createRouter(loc)
    const { routePath } = router
    const path = loc.pathname + (loc.search || '')

    if (!this.isSSRable(loc.pathname)) {
      const [html] = await this.#renderer.cache('-', 'spa-index-html', async () => {
        return [await this.createSPAIndexHtml(), null]
      })
      return [200, html]
    }

    if (routePath === '') {
      const [html] = await this.#renderer.cache('404', path, async () => {
        const [_, nestedModules] = this.#pageRouting.createRouter({ pathname: '/404' })
        return await this.#renderPage(router, nestedModules.slice(0, 1))
      })
      return [404, html]
    }

    const [html] = await this.#renderer.cache(routePath, path, async () => {
      return await this.#renderPage(router, nestedModules)
    })
    return [200, html]
  }

  async #renderPage(url: RouterURL, nestedModules: string[]): Promise<[string, Record<string, SSRData> | null]> {
    let [html, data] = await this.#renderer.renderPage(url, nestedModules)
    for (const callback of this.#renderListeners) {
      callback({
        path: url.toString(), html, data
      })
    }
    return [buildHtml(html, !this.isDev), data]
  }

  /** create a fs watcher.  */
  createFSWatcher(): EventEmitter {
    const e = new EventEmitter()
    this.#fsWatchListeners.push(e)
    return e
  }

  /** remove the fs watcher.  */
  removeFSWatcher(e: EventEmitter) {
    e.removeAllListeners()
    const index = this.#fsWatchListeners.indexOf(e)
    if (index > -1) {
      this.#fsWatchListeners.splice(index, 1)
    }
  }

  /** create main bootstrap script in javascript. */
  async createMainJS(bundleMode = false): Promise<string> {
    const alephPkgUri = getAlephPkgUri()
    const alephPkgPath = alephPkgUri.replace('https://', '').replace('http://localhost:', 'http_localhost_')
    const { framework, basePath: basePath, i18n: { defaultLocale } } = this.#config
    const { routes } = this.#pageRouting
    const config: Record<string, any> = {
      basePath,
      appModule: this.#appModule?.specifier,
      routes,
      renderMode: this.#config.ssr ? 'ssr' : 'spa',
      defaultLocale,
      locales: [],
      rewrites: this.#config.server.rewrites,
    }

    let code: string
    if (bundleMode) {
      config.dataRoutes = this.#pageRouting.paths.filter(pathname => {
        const [_, nestedModules] = this.#pageRouting.createRouter({ pathname })
        return this.#isDataRoute(nestedModules)
      })
      code = [
        `__ALEPH__.basePath = ${JSON.stringify(basePath)};`,
        `__ALEPH__.pack["${alephPkgUri}/framework/${framework}/bootstrap.ts"].default(${JSON.stringify(config)});`
      ].join('')
    } else {
      code = [
        `import bootstrap from "./-/${alephPkgPath}/framework/${framework}/bootstrap.js";`,
        this.isDev && `import { connect } from "./-/${alephPkgPath}/framework/core/hmr.js";`,
        this.isDev && `connect(${JSON.stringify(basePath)});`,
        `bootstrap(${JSON.stringify(config, undefined, this.isDev ? 2 : undefined)});`
      ].filter(Boolean).join('\n')
    }
    for (const { test, transform } of this.#transformListeners) {
      if (test === 'main') {
        let ret = await transform({
          module: {
            specifier: '/main.js',
            deps: [],
            sourceHash: '',
            jsFile: ''
          },
          code,
        })
        if (util.isFilledString(ret?.code)) {
          code = ret!.code
        }
      }
    }
    return code
  }

  /** create the index html for SPA mode. */
  private async createSPAIndexHtml(): Promise<string> {
    let html = {
      lang: this.#config.i18n.defaultLocale,
      headElements: [],
      scripts: this.getScripts(),
      body: '<div id="__aleph"></div>',
      bodyAttrs: {},
    }
    for (const callback of this.#renderListeners) {
      await callback({ path: 'spa-index-html', html, data: null })
    }
    return buildHtml(html, !this.isDev)
  }

  /** get scripts for html output */
  getScripts(entryFile?: string) {
    const { framework } = this.#config
    const basePath = util.trimSuffix(this.#config.basePath, '/')
    const alephPkgPath = getAlephPkgUri().replace('https://', '').replace('http://localhost:', 'http_localhost_')
    const syncChunks = this.#bundler.getSyncChunks()

    if (this.isDev) {
      const preload: string[] = [
        `/framework/core/module.js`,
        `/framework/core/events.js`,
        `/framework/core/routing.js`,
        `/framework/core/hmr.js`,
        `/framework/${framework}/bootstrap.js`,
        `/shared/util.js`,
      ].map(p => `${basePath}/_aleph/-/${alephPkgPath}${p}`)

      if (this.#appModule) {
        preload.push(`${basePath}/_aleph/app.js`)
      }

      if (entryFile) {
        preload.push(`${basePath}/_aleph${entryFile}`)
      }

      return [
        ...preload.map(src => ({ src, type: 'module', preload: true })),
        { src: `${basePath}/_aleph/main.js`, type: 'module' },
        { src: `${basePath}/_aleph/-/${alephPkgPath}/nomodule.js`, nomodule: true },
      ]
    }

    return [
      simpleJSMinify(bundlerRuntimeCode),
      ...syncChunks.map(filename => ({
        src: `${basePath}/_aleph/${filename}`
      }))
    ]
  }

  computeModuleHash(module: Module) {
    const hasher = createHash('md5').update(module.sourceHash)
    this.lookupDeps(module.specifier, dep => {
      const depMod = this.getModule(dep.specifier)
      if (depMod) {
        hasher.update(depMod.sourceHash)
      }
    })
    return hasher.toString()
  }

  /** parse the export names of the module. */
  async parseModuleExportNames(specifier: string): Promise<string[]> {
    const { content, contentType } = await this.fetchModule(specifier)
    const sourceType = getSourceType(specifier, contentType || undefined)
    if (sourceType === SourceType.Unknown || sourceType === SourceType.CSS) {
      return []
    }
    const code = (new TextDecoder).decode(content)
    const names = await parseExportNames(specifier, code, { sourceType })
    return (await Promise.all(names.map(async name => {
      if (name.startsWith('{') && name.endsWith('}')) {
        let dep = name.slice(1, -1)
        if (util.isLikelyHttpURL(specifier)) {
          const url = new URL(specifier)
          if (dep.startsWith('/')) {
            dep = url.protocol + '//' + url.host + dep
          } else {
            dep = url.protocol + '//' + url.host + join(url.pathname, dep)
          }
        }
        return await this.parseModuleExportNames(dep)
      }
      return name
    }))).flat()
  }

  /** common compiler options */
  get commonCompilerOptions(): TransformOptions {
    return {
      workingDir: this.#workingDir,
      alephPkgUri: getAlephPkgUri(),
      importMap: this.#importMap,
      inlineStylePreprocess: async (key: string, type: string, tpl: string) => {
        if (type !== 'css') {
          for (const { test, load } of this.#loadListeners) {
            if (test.test(`.${type}`)) {
              const { code, type: codeType } = await load({ specifier: key, data: (new TextEncoder).encode(tpl) })
              if (codeType === 'css') {
                type = 'css'
                tpl = code
                break
              }
            }
          }
        }
        const { code } = await cssLoader({ specifier: key, data: (new TextEncoder).encode(tpl) }, this)
        return code
      },
      isDev: this.isDev,
      react: this.#config.react,
    }
  }

  analyze() {
    this.#analyzer.reset()
    this.#pageRouting.lookup(routes => {
      routes.forEach(({ module: specifier }) => {
        const module = this.getModule(specifier)
        if (module) {
          this.#analyzer.addEntry(module)
        }
      })
    })
    return this.#analyzer.entries
  }

  /** build the application to a static site(SSG) */
  async build() {
    const start = performance.now()

    // wait for app ready
    await this.#ready

    const outputDir = join(this.#workingDir, this.#config.build.outputDir)
    const distDir = join(outputDir, '_aleph')

    // clean previous build
    if (await existsDir(outputDir)) {
      for await (const entry of Deno.readDir(outputDir)) {
        await Deno.remove(join(outputDir, entry.name), { recursive: entry.isDirectory })
      }
    }

    // copy bundle dist
    await this.#bundler.copyDist()

    // ssg
    await this.ssg()

    // copy public assets
    const publicDir = join(this.#workingDir, 'public')
    if (await existsDir(publicDir)) {
      for await (const { path: p } of walk(publicDir, { includeDirs: false, skip: [/(^|\/|\\)\./] })) {
        const rp = util.trimPrefix(p, publicDir)
        const fp = join(outputDir, rp)
        await ensureDir(dirname(fp))
        await Deno.copyFile(p, fp)
      }
    }

    // copy custom dist files
    if (this.#dists.size > 0) {
      Promise.all(Array.from(this.#dists.values()).map(async path => {
        const src = join(this.#buildDir, path)
        if (await existsFile(src)) {
          const dest = join(distDir, path)
          await ensureDir(dirname(dest))
          return Deno.copyFile(src, dest)
        }
      }))
    }

    log.info(`Done in ${Math.round(performance.now() - start)}ms`)
  }

  private createRouteUpdate(specifier: string): [string, string, boolean | undefined] {
    const isBuiltinModuleType = builtinModuleExts.some(ext => specifier.endsWith('.' + ext))
    let routePath = isBuiltinModuleType ? toPagePath(specifier) : util.trimSuffix(specifier, '/pages')
    let isIndex: boolean | undefined = undefined

    if (!isBuiltinModuleType) {
      for (const { test, resolve } of this.#resolverListeners) {
        if (test.test(specifier)) {
          const { specifier: _specifier, asPage } = resolve(specifier)
          if (asPage) {
            const { path: pagePath, isIndex: _isIndex } = asPage
            if (util.isFilledString(pagePath)) {
              routePath = pagePath
              if (_specifier) {
                specifier = _specifier
              }
              if (_isIndex) {
                isIndex = true
              }
              break
            }
          }
        }
      }
    } else if (routePath !== '/') {
      for (const ext of builtinModuleExts) {
        if (specifier.endsWith(`/index.${ext}`)) {
          isIndex = true
          break
        }
      }
    }

    return [routePath, specifier, isIndex]
  }

  async importModule<T = any>(module: Module): Promise<T> {
    const path = join(this.#buildDir, module.jsFile)
    const hash = this.computeModuleHash(module)
    if (existsFile(path)) {
      return await import(`file://${path}#${(hash).slice(0, 6)}`)
    }
    throw new Error(`import ${module.specifier}: file not found: ${path}`)
  }

  async getModuleJS(module: Module, injectHMRCode = false): Promise<Uint8Array | null> {
    const { specifier, jsFile, jsBuffer } = module
    if (!jsBuffer) {
      const cacheFp = join(this.#buildDir, jsFile)
      if (await existsFile(cacheFp)) {
        module.jsBuffer = await Deno.readFile(cacheFp)
        log.debug(`load '${jsFile}'` + dim(' • ' + util.formatBytes(module.jsBuffer.length)))
      }
    }

    if (!module.jsBuffer) {
      return null
    }

    if (!injectHMRCode || !this.isHMRable(specifier)) {
      return module.jsBuffer
    }

    let code = new TextDecoder().decode(module.jsBuffer)
    if (module.denoHooks?.length || module.ssrPropsFn || module.ssgPathsFn) {
      if ('csrCode' in module) {
        code = (module as any).csrCode
      } else {
        [code] = util.splitBy(code, '\n//# sourceMappingURL=', true)
        const { code: csrCode } = await stripSsrCode(specifier, code, { sourceMap: true, swcOptions: { sourceType: SourceType.JS } })
        // cache csr code
        Object.assign(module, { csrCode })
        code = csrCode
        // todo: merge source map
      }
    }
    for (const { test, transform } of this.#transformListeners) {
      if (test === 'hmr') {
        const { jsBuffer, ready, ...rest } = module
        const ret = await transform({ module: structuredClone(rest), code })
        if (util.isFilledString(ret?.code)) {
          code = ret!.code
        }
        // todo: merge source map
      }
    }
    return new TextEncoder().encode([
      `import.meta.hot = $createHotContext(${JSON.stringify(specifier)});`,
      '',
      code,
      '',
      'import.meta.hot.accept();'
    ].join('\n'))
  }

  /** fetch module source by the specifier. */
  async fetchModule(specifier: string): Promise<{ content: Uint8Array, contentType: string | null }> {
    if (!util.isLikelyHttpURL(specifier)) {
      const filepath = join(this.#workingDir, this.#config.srcDir, util.trimPrefix(specifier, 'file://'))
      if (await existsFile(filepath)) {
        const content = await Deno.readFile(filepath)
        return { content, contentType: getContentType(filepath) }
      } else {
        return Promise.reject(new Error(`No such file: ${util.trimPrefix(filepath, this.#workingDir + '/')}`))
      }
    }

    // append `dev` query for development mode
    if (this.isDev && specifier.startsWith('https://esm.sh/')) {
      const u = new URL(specifier)
      if (!u.searchParams.has('dev')) {
        u.searchParams.set('dev', '')
        u.search = u.search.replace('dev=', 'dev')
        specifier = u.toString()
      }
    }

    return await cache(specifier, {
      forceRefresh: this.#reloading,
      retryTimes: 10
    })
  }

  resolveImport({ jsFile, sourceHash }: Module, importer: string, bundleMode?: boolean, timeStamp?: boolean): string {
    const relPath = toRelativePath(
      dirname(toLocalPath(importer)),
      jsFile
    )
    if (bundleMode) {
      return util.trimSuffix(relPath, '.js') + '.bundling.js'
    }
    let hash = '#' + sourceHash.slice(0, 8)
    if (timeStamp) {
      hash += '-' + Date.now()
    }
    return relPath + hash
  }

  async resolveModuleSource(specifier: string, data?: any): Promise<ModuleSource> {
    let sourceCode: string = ''
    let sourceType: SourceType = SourceType.Unknown
    let sourceMap: string | null = null
    let loader = this.#loadListeners.find(l => l.test.test(specifier))

    if (loader) {
      const { code, type = 'js', map } = await loader.load({ specifier, data })
      switch (type) {
        case 'js':
          sourceType = SourceType.JS
          break
        case 'jsx':
          sourceType = SourceType.JSX
          break
        case 'ts':
          sourceType = SourceType.TS
          break
        case 'tsx':
          sourceType = SourceType.TSX
          break
        case 'css':
          sourceType = SourceType.CSS
          break
      }
      sourceCode = code
      sourceMap = map || null
    } else {
      const source = await this.fetchModule(specifier)
      sourceType = getSourceType(specifier, source.contentType || undefined)
      if (sourceType !== SourceType.Unknown) {
        sourceCode = (new TextDecoder).decode(source.content)
      }
    }

    return {
      code: sourceCode,
      type: sourceType,
      map: sourceMap ? sourceMap : undefined
    }
  }

  /** compile the module by given specifier */
  async compile(specifier: string, options: CompileOptions = {}) {
    const [module, source] = await this.initModule(specifier, options)
    if (!module.external) {
      await this.transpileModule(module, source, options.ignoreDeps)
    }
    return module
  }

  /** init the module by given specifier, don't transpile the code when the returned `source` is equal to null */
  private async initModule(
    specifier: string,
    { source: customSource, forceRefresh, httpExternal, virtual }: CompileOptions = {}
  ): Promise<[Module, ModuleSource | null]> {
    let external = false
    let data: any = null

    if (customSource === undefined) {
      for (const { test, resolve } of this.#resolverListeners) {
        if (test.test(specifier)) {
          const ret = resolve(specifier)
          if (ret.specifier) {
            specifier = ret.specifier
          }
          external = Boolean(ret.external)
          data = ret.data
          break
        }
      }
    }

    if (external) {
      return [{
        specifier,
        deps: [],
        external,
        sourceHash: '',
        jsFile: '',
        ready: Promise.resolve()
      }, null]
    }

    let mod = this.#modules.get(specifier)
    if (mod && !forceRefresh && !(!httpExternal && mod.httpExternal)) {
      await mod.ready
      return [mod, null]
    }

    const isRemote = util.isLikelyHttpURL(specifier) && !isLocalUrl(specifier)
    const localPath = toLocalPath(specifier)
    const name = trimBuiltinModuleExts(basename(localPath))
    const jsFile = join(dirname(localPath), `${name}.js`)
    const cacheFp = join(this.#buildDir, jsFile)
    const metaFp = cacheFp.slice(0, -3) + '.meta.json'
    const isNew = !mod

    let defer = (err?: Error) => { }
    let source: ModuleSource | null = null
    mod = {
      specifier,
      deps: [],
      sourceHash: '',
      httpExternal,
      jsFile,
      ready: new Promise((resolve) => {
        defer = (err?: Error) => {
          if (err) {
            if (isNew) {
              this.#modules.delete(specifier)
            }
            log.error(err.message)
            // todo: send error to client
          }
          resolve()
        }
      })
    }

    this.#modules.set(specifier, mod)
    if (trimBuiltinModuleExts(specifier) === '/app') {
      this.#appModule = mod
    }

    if (!forceRefresh && await existsFile(metaFp)) {
      try {
        const meta = JSON.parse(await Deno.readTextFile(metaFp))
        if (meta.specifier === specifier && util.isFilledString(meta.sourceHash) && util.isArray(meta.deps)) {
          Object.assign(mod, meta)
        } else {
          log.warn(`removing invalid metadata '${name}.meta.json'`)
          Deno.remove(metaFp)
        }
      } catch (e) { }
    }

    if (virtual) {
      defer()
      return [mod, null]
    }

    if (!isRemote || this.#reloading || mod.sourceHash === '' || !await existsFile(cacheFp)) {
      try {
        const src = customSource || await this.resolveModuleSource(specifier, data)
        const sourceHash = computeHash(src.code)
        if (mod.sourceHash === '' || mod.sourceHash !== sourceHash) {
          mod.sourceHash = sourceHash
          source = src
        }
      } catch (err) {
        defer(err)
        return [mod, null]
      }
    }

    defer()
    return [mod, source]
  }

  private async transpileModule(
    module: Module,
    source: ModuleSource | null,
    ignoreDeps = false,
    __tracing: Set<string> = new Set()
  ): Promise<void> {
    const { specifier, jsFile, httpExternal } = module

    // ensure the module only be transppiled once in current compilation context,
    // to avoid dead-loop caused by cicular imports
    if (__tracing.has(specifier)) {
      return
    }
    __tracing.add(specifier)

    if (source) {
      if (source.type === SourceType.Unknown) {
        log.error(`Unsupported module '${specifier}'`)
        return
      }

      if (source.type === SourceType.CSS) {
        const { code, map } = await cssLoader({ specifier, data: source.code }, this)
        source.code = code
        source.map = map
        source.type = SourceType.JS
        module.isStyle = true
      }

      const ms = new Measure()
      const encoder = new TextEncoder()
      const { code, deps = [], denoHooks, ssrPropsFn, ssgPathsFn, starExports, jsxStaticClassNames, map } = await transform(specifier, source.code, {
        ...this.commonCompilerOptions,
        sourceMap: this.isDev,
        swcOptions: {
          sourceType: source.type
        },
        httpExternal
      })

      let jsCode = code
      let sourceMap = map

      // in production(bundle) mode we need to replace the star export with names
      if (!this.isDev && starExports && starExports.length > 0) {
        for (let index = 0; index < starExports.length; index++) {
          const exportSpecifier = starExports[index]
          const names = await this.parseModuleExportNames(exportSpecifier)
          jsCode = jsCode.replace(
            `export * from "[${exportSpecifier}]:`,
            `export {${names.filter(name => name !== 'default').join(',')}} from "`
          )
        }
      }

      // revert external imports
      if (deps.length > 0 && this.#resolverListeners.length > 0) {
        deps.forEach(({ specifier }) => {
          if (specifier !== module.specifier && util.isLikelyHttpURL(specifier)) {
            let external = false
            for (const { test, resolve } of this.#resolverListeners) {
              if (test.test(specifier)) {
                const ret = resolve(specifier)
                if (ret.specifier) {
                  specifier = ret.specifier
                }
                external = Boolean(ret.external)
                break
              }
            }
            if (external) {
              const importSpecifier = toRelativePath(
                dirname(toLocalPath(module.specifier)),
                toLocalPath(specifier)
              )
              jsCode.replaceAll(`"${importSpecifier}"`, `"${specifier}"`)
            }
          }
        })
      }

      Object.assign(module, { deps, ssrPropsFn, ssgPathsFn, jsxStaticClassNames })
      if (util.isFilledArray(denoHooks)) {
        module.denoHooks = denoHooks.map(id => util.trimPrefix(id, 'useDeno-'))
        if (!this.#config.ssr) {
          log.error(`'useDeno' hook in SPA mode is illegal: ${specifier}`)
        }
      }

      let extraDeps: DependencyDescriptor[] = []
      for (const { test, transform } of this.#transformListeners) {
        if (test instanceof RegExp && test.test(specifier)) {
          const { jsBuffer, ready, ...rest } = module
          const ret = await transform({ module: { ...structuredClone(rest) }, code: jsCode, map: sourceMap })
          if (util.isFilledString(ret?.code)) {
            jsCode = ret!.code
          }
          if (util.isFilledString(ret?.map)) {
            sourceMap = ret!.map
          }
          if (Array.isArray(ret?.extraDeps)) {
            extraDeps.push(...ret!.extraDeps)
          }
        }
      }

      // add source mapping url
      if (sourceMap) {
        jsCode += `\n//# sourceMappingURL=${basename(jsFile)}.map`
      }

      module.jsBuffer = encoder.encode(jsCode)
      module.deps = deps.filter(({ specifier }) => specifier !== module.specifier).map(({ specifier, resolved, isDynamic }) => {
        const dep: DependencyDescriptor = { specifier, }
        if (isDynamic) {
          dep.isDynamic = true
        }
        if (specifier.startsWith('/')) {
          const mark = encoder.encode(resolved)
          const idx = indexOf(module.jsBuffer!, mark)
          if (idx > 0) {
            dep.hashLoc = idx + mark.length - 6
          }
        }
        return dep
      }).concat(extraDeps)

      ms.stop(`transpile '${specifier}'`)

      await this.cacheModule(module, sourceMap)
    }

    if (module.deps.length > 0) {
      let fsync = false
      await Promise.all(module.deps.map(async ({ specifier, hashLoc, virtual }) => {
        let depModule: Module | null = null
        if (ignoreDeps || virtual) {
          depModule = this.getModule(specifier)
          if (depModule == null && virtual) {
            const [mod] = await this.initModule(specifier, { virtual: true })
            depModule = mod
          }
        }
        if (depModule === null) {
          const [mod, src] = await this.initModule(specifier, { httpExternal })
          if (!mod.external) {
            await this.transpileModule(mod, src, false, __tracing)
          }
          depModule = mod
        }
        if (depModule) {
          if (hashLoc !== undefined) {
            const hash = this.computeModuleHash(depModule)
            if (await this.replaceDepHash(module, hashLoc, hash)) {
              fsync = true
            }
          }
        } else {
          log.error(`transpile '${module.specifier}': missing dependency module '${specifier}'`)
        }
      }))
      if (fsync) {
        await this.cacheModule(module)
      }
    }
  }

  /** apply compilation side-effect caused by updating dependency graph. */
  private async applyCompilationSideEffect(by: Module, callback: (mod: Module) => void, __tracing = new Set<string>()) {
    if (__tracing.has(by.specifier)) {
      return
    }
    __tracing.add(by.specifier)

    let hash: string | null = null
    for (const mod of this.#modules.values()) {
      const { deps } = mod
      if (deps.length > 0) {
        let fsync = false
        for (const dep of deps) {
          const { specifier, hashLoc } = dep
          if (specifier === by.specifier && hashLoc !== undefined) {
            if (hash == null) {
              hash = this.computeModuleHash(by)
            }
            if (await this.replaceDepHash(mod, hashLoc, hash)) {
              fsync = true
            }
          }
        }
        if (fsync) {
          callback(mod)
          this.applyCompilationSideEffect(mod, callback)
          this.cacheModule(mod)
        }
      }
    }
  }

  /** replace dep hash in the `jsBuffer` and remove `csrCode` cache if it exits */
  private async replaceDepHash(module: Module, hashLoc: number, hash: string) {
    const hashData = (new TextEncoder()).encode(hash.substr(0, 6))
    const jsBuffer = await this.getModuleJS(module)
    if (jsBuffer && !equals(hashData, jsBuffer.slice(hashLoc, hashLoc + 6))) {
      copy(hashData, jsBuffer, hashLoc)
      if ('csrCode' in module) {
        Reflect.deleteProperty(module, 'csrCode')
      }
      return true
    }
    return false
  }

  private clearSSRCache(specifier: string) {
    if (trimBuiltinModuleExts(specifier) === '/app') {
      this.#renderer.clearCache()
    } else if (this.isPageModule(specifier)) {
      const [routePath] = this.createRouteUpdate(specifier)
      this.#renderer.clearCache(routePath)
    }
  }

  private async cacheModule(module: Module, sourceMap?: string) {
    const { jsBuffer, jsFile, ready, ...rest } = module
    if (jsBuffer) {
      const cacheFp = join(this.#buildDir, jsFile)
      const metaFp = cacheFp.slice(0, -3) + '.meta.json'
      await ensureDir(dirname(cacheFp))
      await Promise.all([
        Deno.writeFile(cacheFp, jsBuffer),
        Deno.writeTextFile(metaFp, JSON.stringify({ ...rest }, undefined, 2)),
        sourceMap ? Deno.writeTextFile(`${cacheFp}.map`, sourceMap) : Promise.resolve(),
        lazyRemove(cacheFp.slice(0, -3) + '.bundling.js'),
      ])
    }
  }

  /** create bundled chunks for production. */
  private async bundle() {
    const entries = this.analyze()
    await this.#bundler.bundle(entries)
  }

  /** render all pages in routing. */
  private async ssg() {
    const { ssr } = this.#config
    const outputDir = join(this.#workingDir, this.#config.build.outputDir)

    if (ssr === false) {
      const html = await this.createSPAIndexHtml()
      await ensureTextFile(join(outputDir, 'index.html'), html)
      await ensureTextFile(join(outputDir, '404.html'), html)
      // todo: 500 page
      return
    }

    // lookup pages
    const paths: Set<{ pathname: string, search?: string }> = new Set(this.#pageRouting.paths.map(pathname => ({ pathname })))
    const locales = this.#config.i18n.locales.filter(l => l !== this.#config.i18n.defaultLocale)
    for (const specifier of this.#modules.keys()) {
      const module = this.#modules.get(specifier)!
      if (module.ssgPathsFn) {
        const { ssr } = await this.importModule(module)
        let ssrPaths = ssr.paths
        if (util.isFunction(ssrPaths)) {
          ssrPaths = ssrPaths()
          if (ssrPaths instanceof Promise) {
            ssrPaths = await ssrPaths
          }
        }
        if (util.isFilledArray(ssrPaths)) {
          ssrPaths.forEach(path => {
            if (util.isFilledString(path)) {
              const parts = path.split('?')
              const pathname = util.cleanPath(parts.shift()!)
              const search = parts.length > 0 ? '?' + (new URLSearchParams('?' + parts.join('?'))).toString() : undefined
              const [router, nestedModules] = this.#pageRouting.createRouter({ pathname, search })
              if (router.routePath !== '' && nestedModules.pop() === specifier) {
                paths.add({ pathname, search })
              } else {
                log.warn(`Invalid SSG path '${path}'`)
              }
            }
          })
        }
      }
    }

    // render route pages
    await Promise.all(Array.from(paths).map(loc => ([loc, ...locales.map(locale => ({ ...loc, pathname: locale + loc.pathname }))])).flat().map(async ({ pathname, search }) => {
      if (this.isSSRable(pathname)) {
        const [router, nestedModules] = this.#pageRouting.createRouter({ pathname, search })
        if (router.routePath !== '') {
          const href = router.toString()
          const [html, data] = await this.#renderPage(router, nestedModules)
          await ensureTextFile(join(outputDir, pathname, 'index.html' + (search || '')), html)
          if (data) {
            const dataFile = join(
              outputDir,
              `_aleph/data/${util.btoaUrl(href)}.json`
            )
            await ensureTextFile(dataFile, JSON.stringify(data))
          }
          log.debug('SSR', href, dim('• ' + util.formatBytes(html.length)))
        }
      }
    }))

    // render 404 page
    {
      const [router, nestedModules] = this.#pageRouting.createRouter({ pathname: '/404' })
      if (nestedModules.length > 0) {
        await this.compile(nestedModules[0])
      }
      const [html] = await this.#renderPage(router, nestedModules.slice(0, 1))
      await ensureTextFile(join(outputDir, '404.html'), html)
    }
  }

  /** check the module whether it is page. */
  private isPageModule(specifier: string): boolean {
    if (!specifier.startsWith('/pages/')) {
      return false
    }
    if (builtinModuleExts.some(ext => specifier.endsWith('.' + ext))) {
      return true
    }

    return this.#resolverListeners.some(({ test, resolve }) => test.test(specifier) && !!resolve(specifier).asPage)
  }

  /** check the module whether it is hmrable. */
  private isHMRable(specifier: string): boolean {
    if (util.isLikelyHttpURL(specifier)) {
      return false
    }

    for (const ext of builtinModuleExts) {
      if (specifier.endsWith('.' + ext)) {
        return (
          specifier.startsWith('/pages/') ||
          specifier.startsWith('/components/') ||
          util.trimSuffix(specifier, '.' + ext) === '/app'
        )
      }
    }

    const mod = this.#modules.get(specifier)
    if (mod && mod.isStyle) {
      return true
    }

    return this.#resolverListeners.some(({ test, resolve }) => (
      test.test(specifier) && this.acceptHMR(resolve(specifier))
    ))
  }

  /** check the page whether it supports SSR. */
  private isSSRable(pathname: string): boolean {
    const { ssr } = this.#config
    if (util.isPlainObject(ssr)) {
      if (ssr.include) {
        for (let r of ssr.include) {
          if (!r.test(pathname)) {
            return false
          }
        }
      }
      if (ssr.exclude) {
        for (let r of ssr.exclude) {
          if (r.test(pathname)) {
            return false
          }
        }
      }
      return true
    }
    return ssr
  }

  private acceptHMR(ret: ResolveResult): boolean {
    return ret.acceptHMR || !!ret.asPage
  }

  /** lookup app deps recurively. */
  lookupDeps(
    specifier: string,
    callback: (dep: DependencyDescriptor) => false | void,
    __tracing: Set<string> = new Set()
  ) {
    const mod = this.getModule(specifier)
    if (mod === null) {
      return
    }
    if (__tracing.has(specifier)) {
      return
    }
    __tracing.add(specifier)
    for (const dep of mod.deps) {
      if (callback(dep) === false) {
        return false
      }
    }
    for (const { specifier } of mod.deps) {
      if ((this.lookupDeps(specifier, callback, __tracing)) === false) {
        return false
      }
    }
  }
}<|MERGE_RESOLUTION|>--- conflicted
+++ resolved
@@ -14,11 +14,7 @@
 import { ensureTextFile, existsDir, existsFile, lazyRemove } from '../shared/fs.ts'
 import log, { Measure } from '../shared/log.ts'
 import util from '../shared/util.ts'
-<<<<<<< HEAD
 import type { Aleph as IAleph, DependencyDescriptor, FS, ImportMap, LoadInput, LoadOutput, Module, RouterURL, ResolveResult, TransformOutput, SSRData, RenderOutput } from '../types.d.ts'
-=======
-import type { Aleph as IAleph, DependencyDescriptor, ImportMap, LoadInput, LoadOutput, Module, RouterURL, ResolveResult, TransformInput, TransformOutput, SSRData, RenderOutput } from '../types.d.ts'
->>>>>>> 43d246a9
 import { VERSION } from '../version.ts'
 import { Analyzer } from './analyzer.ts'
 import { cache } from './cache.ts'
